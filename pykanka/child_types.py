--- conflicted
+++ resolved
@@ -203,12 +203,8 @@
     """A class representing a Organisation child contained within an Entity."""
 
     # keys accepted by POST and also delivered by GET as per API documentation
-<<<<<<< HEAD
-    _possible_keys = ["name", "entry", "type", "organisation_id", "location_id", "tags", "is_private", "image_full", "header_full",
-=======
     _possible_keys = ["name", "entry", "type", "organisation_id", "location_id", "tags", "is_private", "image_full",
                       "header_full",
->>>>>>> 82dff9dd
                       "has_custom_header"]
     # keys called differently in GET compared to POST as per API documentation, format: (get_version, post_version)
     _key_replacer = [("image_full", "image_url")]
@@ -445,73 +441,19 @@
     """A class representing a Calendar child contained within an Entity"""
 
     # keys accepted by POST and also delivered by GET as per API documentation
-<<<<<<< HEAD
-    _possible_keys = ["name", "entry", "type", "current_year", "current_month", "current_day", "tags", "month_name", "month_length", "month_type", "weekday", "year_name", "year_number",
-                      "moon_name", "moon_fullmoon", "epoch_name", "season_name", "season_month", "season_day", "has_leap_year", "leap_year_amount", "leap_year_offset", "leap_year_start",
-                      "tags", "is_private", "image_full", "header_full", "has_custom_header"]
-=======
     _possible_keys = ["name", "entry", "type", "current_year", "current_month", "current_day", "tags", "month_name",
                       "month_length", "month_type", "weekday", "year_name", "year_number",
                       "moon_name", "moon_fullmoon", "epoch_name", "season_name", "season_month", "season_day",
                       "has_leap_year", "leap_year_amount", "leap_year_offset", "leap_year_start",
                       "tags", "is_private", "image_full", "header_full",
                       "has_custom_header"]
->>>>>>> 82dff9dd
-    # keys called differently in GET compared to POST as per API documentation, format: (get_version, post_version)
-    _key_replacer = [("image_full", "image_url")]
-    # fields that accept stream object, not yet supported in API 1.0
-    _file_keys = ["image"]
-
-<<<<<<< HEAD
-    class CalendarData(GenericChildType.GenericChildData):
-        def __init__(self, val: dict = None):
-            self.current_year = None
-            self.current_month = None
-            self.current_day = None
-
-            self.month_name = None
-            self.month_length = None
-            self.month_type = None
-
-            self.year_name = None
-            self.year_number = None
-
-            self.moon_name = None
-            self.moon_fullmoon = None
-
-            self.weekday = None
-
-            self.epoch_name = None
-            self.season_name = None
-            self.season_month = None
-            self.season_day = None
-
-            self.has_leap_year = None
-            self.leap_year_amount = None
-            self.leap_year_start = None
-            self.leap_year_offset = None
-
-            self.header_full = None
-            self.has_custom_header = None
-
-            super().__init__(val=val)
-
-    def __init__(self, client: "pykanka.KankaClient", parent: "pykanka.entities.Entity" = None):
-        """
-        Creates an empty Calendar. Consider using Ability.from_id() or Ability.from_json() instead.
-
-        :param client: KankaClient
-        :param parent: Entity
-        """
-        super().__init__(client, parent=parent)
-
-        self.data = self.CalendarData()
-
-        self.base_url = f"{self.client.campaign_base_url}calendars/"
-=======
+    # keys called differently in GET compared to POST as per API documentation, format: (get_version, post_version)
+    _key_replacer = [("image_full", "image_url")]
+    # fields that accept stream object, not yet supported in API 1.0
+    _file_keys = ["image"]
+
     data: CalendarData = CalendarData()
     endpoint: str = "calendars"
->>>>>>> 82dff9dd
 
     @staticmethod
     def _validate_parameters(values, files):
@@ -523,20 +465,12 @@
             raise ValueError("'month_length' is a required field, but is missing")
         if "weekday" not in values.keys():
             raise ValueError("'weekday' is a required field, but is missing")
-        if "month_length" not in values.keys():
-            raise ValueError("'month_length' is a required field, but is missing")
-        if len(values["month_name"]) < 2:
+        if len(values["month_day"]) < 2:
             raise ValueError("'month_name' needs at least two entries, but has fewer")
         if len(values["month_length"]) < 2:
             raise ValueError("'month_length' needs at least two entries, but has fewer")
         if len(values["weekday"]) < 2:
             raise ValueError("'weekday' needs at least two entries, but has fewer")
-<<<<<<< HEAD
-        if len(values["month_length"]) < 2:
-            raise ValueError("'month_length' needs at least two entries, but has fewer")
-        if len(values["month_name"]) != len(values["month_length"]):
-            raise ValueError("lengths of month_name and month_length don't match")
-=======
 
 
 child_type_dictionary = dict(location=Location,
@@ -554,5 +488,4 @@
                              event=Event,
                              ability=Ability,
                              calendar=Calendar
-                             )
->>>>>>> 82dff9dd
+                             )